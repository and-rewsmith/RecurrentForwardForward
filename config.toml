--- conflicted
+++ resolved
@@ -2,17 +2,10 @@
 device = "cuda"
 
 [model]
-<<<<<<< HEAD
-hidden_sizes = [1500, 1500, 1500, 1500, 1500]
+hidden_sizes = [300, 300, 300, 300, 300]
 epochs = 30000
 prelabel_timesteps = 2
-loss_threshold = 1.5
-=======
-hidden_sizes = [300, 300, 300, 300, 300]
-epochs = 30000
-prelabel_timesteps = 5
 loss_threshold = 10
->>>>>>> 893e98a9
 damping_factor = 0.7
 epsilon = 0.00000001
 skip_profiling = 1
@@ -28,11 +21,7 @@
 
 [model.ff_rmsprop]
 momentum = 0.0
-<<<<<<< HEAD
 learning_rate = 0.0000005
-=======
-learning_rate = 0.0001
->>>>>>> 893e98a9
 
 [model.classifier_rmsprop]
 momentum = 0
