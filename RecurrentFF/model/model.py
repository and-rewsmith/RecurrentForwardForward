from datetime import datetime
import logging
import random
import string


import torch
from torch import nn
import wandb
from profilehooks import profile

from RecurrentFF.model.data_scenario.processor import DataScenario
from RecurrentFF.model.data_scenario.static_single_class import (
    StaticSingleClassProcessor,
)
from RecurrentFF.model.hidden_layer import HiddenLayer
from RecurrentFF.model.inner_layers import InnerLayers, LayerMetrics
from RecurrentFF.util import (
    ForwardMode,
    LatentAverager,
    ValidationLoader,
    layer_activations_to_badness,
)
from RecurrentFF.settings import (
    Settings,
)


# TODO: try sigmoid activation function
# TODO: try use separate optimizer for lateral connections
# TODO: try different learning rates for lateral connections
# TODO: figure out average activation
# TODO: log activations (variance is much bigger than average, then not good)
class RecurrentFFNet(nn.Module):
    """
    Implements a Recurrent Forward-Forward Network (RecurrentFFNet) based on
    PyTorch's nn.Module.

    This class represents a multi-layer network composed of an input layer, one
    or more hidden layers, and an output layer. Unlike traditional feed-forward
    networks, the hidden layers in this network are recurrent, i.e., they are
    connected back to themselves across timesteps.

    The learning procedure used here is a variant of the "Forward-Forward"
    algorithm, which is a greedy multi-layer learning method inspired by
    Boltzmann machines and Noise Contrastive Estimation. Instead of a
    traditional forward and backward pass, this algorithm employs two forward
    passes operating on different data and with contrasting objectives.

    During training, a "positive" pass operates on real input data and adjusts
    the weights to decrease the 'badness' in each hidden layer. The 'badness'
    is calculated as the sum of squared activation values. On the other hand, a
    "negative" pass operates on "negative data" and adjusts the weights to
    increase the 'badness' in each hidden layer.

    The hidden layers and output layer are instances of the HiddenLayer and
    OutputLayer classes, respectively. The hidden layers are connected to each
    other and the output layer, forming a fully connected recurrent
    architecture.
    """

    def __init__(self, settings):
        logging.info("Initializing network")
        super(RecurrentFFNet, self).__init__()

        self.settings = settings

        inner_layers = nn.ModuleList()
        prev_size = self.settings.data_config.data_size
        for i, size in enumerate(self.settings.model.hidden_sizes):
            next_size = self.settings.model.hidden_sizes[i + 1] if i < len(
                self.settings.model.hidden_sizes) - 1 else self.settings.data_config.num_classes

            hidden_layer = HiddenLayer(
                self.settings,
                self.settings.data_config.train_batch_size,
                self.settings.data_config.test_batch_size,
                prev_size,
                size,
                next_size,
                self.settings.model.damping_factor)
            inner_layers.append(hidden_layer)
            prev_size = size

        # attach layers to each other
        for i in range(1, len(inner_layers)):
            hidden_layer = inner_layers[i]
            hidden_layer.set_previous_layer(inner_layers[i - 1])

        for i in range(0, len(inner_layers) - 1):
            hidden_layer = inner_layers[i]
            hidden_layer.set_next_layer(inner_layers[i + 1])

        self.inner_layers = InnerLayers(self.settings, inner_layers)

        # when we eventually support changing/multiclass scenarios this will be
        # configurable
        self.processor = StaticSingleClassProcessor(
            self.inner_layers, self.settings)

        self.weights_file_name = self.settings.data_config.dataset + \
            "_" + datetime.now().strftime("%Y-%m-%d_%H-%M-%S") + "_" + ''.join(
                random.choices(string.ascii_uppercase + string.digits, k=6)) + ".pth"

        logging.info("Finished initializing network")

    def predict(
            self,
            data_scenario: DataScenario,
            data_loader,
            num_batches: int,
            write_activations=False):
        if data_scenario == DataScenario.StaticSingleClass:
            self.processor.brute_force_predict(
                data_loader,
                num_batches,
                is_test_set=True,
                write_activations=write_activations)

    @profile(stdout=False, filename='baseline.prof',
             skip=Settings.new().model.skip_profiling)
    def train(self, train_loader, test_loader):
        """
        Trains the RecurrentFFNet model using the provided train and test data loaders.

        Args:
            train_loader (torch.utils.data.DataLoader): DataLoader providing the training data and labels.
            test_loader (torch.utils.data.DataLoader): DataLoader providing the test data and labels.

        Procedure:
            For each epoch, the method iterates over batches from the train_loader. For each batch, it resets
            the network's activations and performs a preinitialization step, forwarding both positive and negative
            data through the network. It then runs a specified number of iterations, where it trains the network
            using the input and label data.

            After each batch, the method calculates the 'badness' metric for each layer in the network (for both
            positive and negative data), averages the layer losses, and then calculates the prediction accuracy on
            the test data using test_loader.

            Finally, the method logs these metrics (accuracy, average loss, and layer-wise 'badness' scores)
            for monitoring the training process. The metrics logged depend on the number of layers in the network.

        Note:
            'Badness' here refers to a metric that indicates how well the model's current activations represent
            a given class. It's calculated by a function `layer_activations_to_badness`, which transforms a
            layer's activations into a 'badness' score. This function operates on the RecurrentFFNet model level
            and is called during the training process.
        """
        total_batch_count = 0
        best_test_accuracy = 0
        for epoch in range(0, self.settings.model.epochs):
            logging.info("Epoch: " + str(epoch))

            for batch_num, (input_data, label_data) in enumerate(train_loader):
                input_data.move_to_device_inplace(self.settings.device.device)
                label_data.move_to_device_inplace(self.settings.device.device)

                if self.settings.model.should_replace_neg_data:
                    self.processor.replace_negative_data_inplace(
                        input_data.pos_input, label_data, total_batch_count)

                layer_metrics, pos_badness_per_layer, neg_badness_per_layer = self.__train_batch(
                    batch_num, input_data, label_data, total_batch_count)

                if self.settings.model.should_log_metrics:
                    self.__log_batch_metrics(
                        layer_metrics,
                        pos_badness_per_layer,
                        neg_badness_per_layer,
                        total_batch_count)

                total_batch_count += 1

            # TODO: make train batches equal to however much a single test
            # batch is w.r.t. total samples
            train_accuracy = self.processor.brute_force_predict(
                ValidationLoader(train_loader), 10, False)
            test_accuracy = self.processor.brute_force_predict(
                test_loader, 1, True)

            if test_accuracy > best_test_accuracy:
                best_test_accuracy = test_accuracy
                torch.save(self.state_dict(), self.weights_file_name)

            if self.settings.model.should_log_metrics:
                self.__log_epoch_metrics(
                    train_accuracy,
                    test_accuracy,
                    epoch,
                    total_batch_count
                )

<<<<<<< HEAD
            self.inner_layers.step_learning_rates()

    def __train_batch(self, batch_num, input_data, label_data, total_batch_count):
=======
    def __train_batch(
            self,
            batch_num,
            input_data,
            label_data,
            total_batch_count):
>>>>>>> 7858305e
        logging.info("Batch: " + str(batch_num))

        self.inner_layers.reset_activations(True)

        for preinit_step in range(0, self.settings.model.prelabel_timesteps):
            logging.debug("Preinitialization step: " +
                          str(preinit_step))

            pos_input = input_data.pos_input[0]
            neg_input = input_data.neg_input[0]

            preinit_upper_clamped_tensor = self.processor.get_preinit_upper_clamped_tensor(
                label_data.pos_labels[0].shape)

            self.inner_layers.advance_layers_forward(
                ForwardMode.PositiveData, pos_input, preinit_upper_clamped_tensor, False)
            self.inner_layers.advance_layers_forward(
                ForwardMode.NegativeData, neg_input, preinit_upper_clamped_tensor, False)

        num_layers = len(self.settings.model.hidden_sizes)
        layer_metrics = LayerMetrics(num_layers)

        pos_badness_per_layer = []
        neg_badness_per_layer = []
        iterations = input_data.pos_input.shape[0]
        pos_target_latents = LatentAverager()
        for iteration in range(0, iterations):
            logging.debug("Iteration: " + str(iteration))

            input_data_sample = (
                input_data.pos_input[iteration],
                input_data.neg_input[iteration])
            label_data_sample = (
                label_data.pos_labels[iteration],
                label_data.neg_labels[iteration])

            self.inner_layers.advance_layers_train(
                input_data_sample, label_data_sample, True, layer_metrics)

            lower_iteration_threshold = iterations // 2 - \
                iterations // 10
            upper_iteration_threshold = iterations // 2 + \
                iterations // 10

            if iteration >= lower_iteration_threshold and \
                    iteration <= upper_iteration_threshold:
                pos_badness_per_layer.append([layer_activations_to_badness(
                    layer.pos_activations.current).mean() for layer in self.inner_layers])
                neg_badness_per_layer.append([layer_activations_to_badness(
                    layer.neg_activations.current).mean() for layer in self.inner_layers])

                positive_latents = [
                    layer.pos_activations.current for layer in self.inner_layers]
                positive_latents = torch.cat(positive_latents, dim=1)
                pos_target_latents.track_collapsed_latents(positive_latents)

        if self.settings.model.should_replace_neg_data:
            pos_target_latents = pos_target_latents.retrieve()
            self.processor.train_class_predictor_from_latents(
                pos_target_latents, label_data.pos_labels[0], total_batch_count)

        pos_badness_per_layer = [
            sum(layer_badnesses) /
            len(layer_badnesses) for layer_badnesses in zip(
                *
                pos_badness_per_layer)]
        neg_badness_per_layer = [
            sum(layer_badnesses) /
            len(layer_badnesses) for layer_badnesses in zip(
                *
                neg_badness_per_layer)]

        return layer_metrics, pos_badness_per_layer, neg_badness_per_layer

    def __log_epoch_metrics(
            self,
            train_accuracy,
            test_accuracy,
            epoch,
            total_batch_count):
        wandb.log({"train_acc": train_accuracy,
                   "test_acc": test_accuracy,
                   "epoch": epoch}, step=total_batch_count)

    def __log_batch_metrics(
            self,
            layer_metrics: LayerMetrics,
            pos_badness_per_layer,
            neg_badness_per_layer,
            total_batch_count):
        # Supports wandb tracking of max 3 layer badnesses
        try:
            first_layer_pos_badness = pos_badness_per_layer[0]
            first_layer_neg_badness = neg_badness_per_layer[0]
            second_layer_pos_badness = pos_badness_per_layer[1]
            second_layer_neg_badness = neg_badness_per_layer[1]
            third_layer_pos_badness = pos_badness_per_layer[2]
            third_layer_neg_badness = neg_badness_per_layer[2]
        except BaseException:
            # No-op as there may not be 3 layers
            pass

        layer_metrics.log_metrics(total_batch_count)
        average_layer_loss = layer_metrics.average_layer_loss()

        if len(self.inner_layers) >= 3:
            wandb.log({"loss": average_layer_loss,
                       "first_layer_pos_badness": first_layer_pos_badness,
                       "second_layer_pos_badness": second_layer_pos_badness,
                       "third_layer_pos_badness": third_layer_pos_badness,
                       "first_layer_neg_badness": first_layer_neg_badness,
                       "second_layer_neg_badness": second_layer_neg_badness,
                       "third_layer_neg_badness": third_layer_neg_badness,
                       "batch": total_batch_count},
                      step=total_batch_count)
        elif len(self.inner_layers) == 2:
            wandb.log({
                "loss": average_layer_loss,
                "first_layer_pos_badness": first_layer_pos_badness,
                "second_layer_pos_badness": second_layer_pos_badness,
                "first_layer_neg_badness": first_layer_neg_badness,
                "second_layer_neg_badness": second_layer_neg_badness,
                "batch": total_batch_count},
                step=total_batch_count)

        elif len(self.inner_layers) == 1:
            wandb.log({
                "loss": average_layer_loss,
                "first_layer_pos_badness": first_layer_pos_badness,
                "first_layer_neg_badness": first_layer_neg_badness,
                "batch": total_batch_count},
                step=total_batch_count)<|MERGE_RESOLUTION|>--- conflicted
+++ resolved
@@ -190,18 +190,14 @@
                     total_batch_count
                 )
 
-<<<<<<< HEAD
             self.inner_layers.step_learning_rates()
 
-    def __train_batch(self, batch_num, input_data, label_data, total_batch_count):
-=======
     def __train_batch(
             self,
             batch_num,
             input_data,
             label_data,
             total_batch_count):
->>>>>>> 7858305e
         logging.info("Batch: " + str(batch_num))
 
         self.inner_layers.reset_activations(True)
