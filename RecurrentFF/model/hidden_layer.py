from enum import Enum
import math
from typing import Dict, Optional, cast
from typing_extensions import Self

import torch
from torch import Tensor, nn
from torch.nn import Module
from torch.nn import functional as F
from torch.optim import RMSprop, Adam, Adadelta, Optimizer, SGD
from torch.optim.lr_scheduler import StepLR
<<<<<<< HEAD
from profilehooks import profile # type: ignore
=======
from profilehooks import profile
from RecurrentFF.model.ttt import INPUT_DIM, LOW_PASS_FILTER_DIM, TTT_BASE_INNER_LEARNING_RATE, TTT_INNER_LEARNING_RATE_LEARNING_RATE, TTTModel
>>>>>>> 893e98a9

from RecurrentFF.util import (
    Activations,
    ForwardMode,
    TrainInputData,
    TrainLabelData,
    layer_activations_to_badness,
    standardize_layer_activations,
)
from RecurrentFF.settings import (
    Settings,
)


class WeightInitialization(Enum):
    Forward = 1
    Backward = 2
    Lateral = 3


class ResidualConnection(nn.Module):
    """
    ResidualConnection class for inter-layer skip connections across HiddenLayers.
    """

    def __init__(self,
                 source: 'HiddenLayer',
                 target_size: int,
                 dropout_percentage: float,
                 initialization: WeightInitialization):
        super(ResidualConnection, self).__init__()

        self.weight_initialization = initialization
        self.source = source
        self.weights = nn.Linear(source.size, target_size)
        self.dropout = nn.Dropout(p=dropout_percentage)

        if initialization == WeightInitialization.Forward:
            nn.init.kaiming_uniform_(
                self.weights.weight, nonlinearity='relu')
        elif initialization == WeightInitialization.Backward:
            nn.init.uniform_(self.weights.weight, -0.05, 0.05)
        elif initialization == WeightInitialization.Lateral:
            raise AssertionError("Lateral connections should not be initialized with this constructor")

    def train(self: Self, mode: bool = True) -> Self:
        self.training = mode
        return self

    def eval(self: Self) -> Self:
        return self.train(False)

    def forward(self, mode: ForwardMode) -> torch.Tensor:
        if mode == ForwardMode.PositiveData:
            assert self.source.pos_activations is not None
            source_activations = self.source.pos_activations.previous
        elif mode == ForwardMode.NegativeData:
            assert self.source.neg_activations is not None
            source_activations = self.source.neg_activations.previous
        elif mode == ForwardMode.PredictData:
            assert self.source.predict_activations is not None
            source_activations = self.source.predict_activations.previous

        source_activations_stdized = standardize_layer_activations(
            source_activations, self.source.settings.model.epsilon)

        out: torch.Tensor = self.dropout(F.linear(source_activations_stdized, self.weights.weight, self.weights.bias))

        if self.weight_initialization == WeightInitialization.Backward:
            out = -1 * out

        return out

    def _apply(self, fn):  # type: ignore
        """
        Override apply, but we don't want to apply to sibling layers as that
        will cause a stack overflow. The hidden layers are contained in a
        collection in the higher-level RecurrentFFNet. They will all get the
        apply call from there.
        """
        # Remove 'source' temporarily
        source = self.source
        self.source = None

        # Apply `fn` to each parameter and buffer of this layer
        for param in self._parameters.values():
            if param is not None:
                # Tensors stored in modules are graph leaves, and we don't
                # want to create copy nodes, so we have to unpack the data.
                param.data = fn(param.data)
                if param._grad is not None:
                    param._grad.data = fn(param._grad.data)

        for key, buf in self._buffers.items():
            if buf is not None:
                self._buffers[key] = fn(buf)

        # Apply `fn` to submodules
        for module in self.children():
            module._apply(fn)

        # Restore 'source'
        self.source = source

        return self

    def state_dict(self, *args, **kwargs):  # type: ignore
        # Remove 'source' temporarily
        source = self.source
        self.source = None

        # Get the state dict without the linked layers
        state = super().state_dict(*args, **kwargs)

        # Restore 'source'
        self.source = source
        return state


def custom_load_state_dict(self, state_dict: Dict, strict=True):  # type: ignore
    # This function is a replication of the original PyTorch load_state_dict logic
    # with a check to prevent infinite recursion through the linked layers.
    def load(module: nn.Module, prefix=''):  # type: ignore
        local_metadata = {} if metadata is None else metadata.get(
            prefix[:-1], {})
        module._load_from_state_dict(
            state_dict,
            prefix,
            local_metadata,
            True,
            missing_keys,
            unexpected_keys,
            error_msgs)
        for name, child in module._modules.items():
            # Check to prevent infinite recursion
            if name not in ['previous_layer', 'next_layer']:
                if child is not None:
                    load(child, prefix + name + '.')

    missing_keys = []  # type: ignore
    unexpected_keys = []  # type: ignore
    error_msgs = []  # type: ignore

    # The original function uses _IncompatibleKeys to track this, but for simplicity
    # we'll just use two lists and construct it at the end if needed.

    metadata = getattr(state_dict, '_metadata', None)
    load(self)

    if strict:
        if len(unexpected_keys) > 0:
            error_msgs.insert(0, 'Unexpected key(s) in state_dict: {}. '.format(
                ', '.join('"{}"'.format(k) for k in unexpected_keys)))
        if len(missing_keys) > 0:
            error_msgs.insert(0, 'Missing key(s) in state_dict: {}. '.format(
                ', '.join('"{}"'.format(k) for k in missing_keys)))

    if len(error_msgs) > 0:
        raise RuntimeError(
            'Error(s) in loading state_dict:\n\t{}'.format(
                '\n\t'.join(error_msgs)))

    return self


def amplified_initialization(layer: nn.Parameter, amplification_factor: float = 3.0) -> None:
    """Amplified initialization for Linear layers."""
    # Get the number of input features
    n = layer.data.shape[0]
    # Compute the standard deviation for He initialization
    std = (2.0 / n) ** 0.5
    # Amplify the standard deviation
    amplified_std = std * amplification_factor
    # Initialize weights with amplified standard deviation
    nn.init.normal_(layer.data, mean=0, std=amplified_std)


class HiddenLayer(nn.Module):
    """
    A HiddenLayer class for a novel Forward-Forward Recurrent Network, with
    inspiration drawn from Boltzmann Machines and Noise Contrastive Estimation.
    This network design is characterized by two distinct forward passes, each
    with specific objectives: one is dedicated to processing positive ("real")
    data with the aim of lowering the 'badness' across every hidden layer,
    while the other is tasked with processing negative data and adjusting the
    weights to increase the 'badness' metric.

    The HiddenLayer is essentially a node within this network, with possible
    connections to both preceding and succeeding layers, depending on its
    specific location within the network architecture. The first layer in this
    setup is connected directly to the input data, and the last layer maintains
    a connection to the output data. The intermediate layers establish a link to
    both their previous and next layers, if available.

    In each HiddenLayer, a forward linear transformation and a backward linear
    transformation are defined. The forward transformation is applied to the
    activations from the previous layer, while the backward transformation is
    applied to the activations of the subsequent layer. The forward
    transformation helps in propagating the data through the network, and the
    backward transformation is key in the learning process where it aids in the
    adjustment of weights based on the output or next layer's activations.
    """

    setattr(Module, "load_state_dict", custom_load_state_dict)

    def __init__(
            self,
            settings: Settings,
            train_batch_size: int,
            test_batch_size: int,
            prev_size: int,
            size: int,
            next_size: int,
            damping_factor: float):
        super(HiddenLayer, self).__init__()

        self.size = size
        self.next_size = next_size
        self.prev_size = prev_size

        self.residual_connections = nn.ModuleList()

        self.settings = settings

        self.train_activations_dim = (train_batch_size, size)
        self.test_activations_dim = (test_batch_size, size)

        self.damping_factor = damping_factor

        self.pos_activations: Optional[Activations] = None
        self.neg_activations: Optional[Activations] = None
        self.predict_activations: Optional[Activations] = None
        self.reset_activations(True)

        self.forward_dropout = nn.Dropout(p=self.settings.model.dropout)
        self.backward_dropout = nn.Dropout(p=self.settings.model.dropout)
        self.lateral_dropout = nn.Dropout(p=self.settings.model.dropout)

<<<<<<< HEAD
        self.generative_linear = nn.Linear(size, settings.data_config.data_size + settings.data_config.num_classes)
        nn.init.kaiming_uniform_(
            self.generative_linear.weight, nonlinearity='relu')

        self.forward_linear = nn.Linear(prev_size, size)
        nn.init.kaiming_uniform_(
            self.forward_linear.weight, nonlinearity='relu')
=======
        self.forward_linear = TTTModel(
            num_layers=1, filter_dim=LOW_PASS_FILTER_DIM, embedding_dim=prev_size, output_dim=self.size,
            ttt_base_inner_learning_rate=TTT_BASE_INNER_LEARNING_RATE)
>>>>>>> 893e98a9

        self.backward_linear = TTTModel(
            num_layers=1, filter_dim=LOW_PASS_FILTER_DIM, embedding_dim=next_size, output_dim=self.size,
            ttt_base_inner_learning_rate=TTT_BASE_INNER_LEARNING_RATE)

        self.lateral_linear = TTTModel(
            num_layers=1, filter_dim=LOW_PASS_FILTER_DIM, embedding_dim=self.size, output_dim=self.size,
            ttt_base_inner_learning_rate=TTT_BASE_INNER_LEARNING_RATE)

        if next_size == self.settings.data_config.num_classes:
            amplified_initialization(self.backward_linear.ttt_blocks[0].ttt_head.theta_o, 3.0)
            amplified_initialization(self.backward_linear.ttt_blocks[0].ttt_head.theta_k, 3.0)
            amplified_initialization(self.backward_linear.ttt_blocks[0].ttt_head.theta_q, 3.0)
            amplified_initialization(self.backward_linear.ttt_blocks[0].ttt_head.theta_v, 3.0)

        # self.forward_linear = nn.Linear(prev_size, size)
        # nn.init.kaiming_uniform_(
        #     self.forward_linear.weight, nonlinearity='relu')

        # self.backward_linear = nn.Linear(next_size, size)

        # if next_size == self.settings.data_config.num_classes:
        #     amplified_initialization(self.backward_linear, 3.0)
        # else:
        #     nn.init.uniform_(self.backward_linear.weight, -0.05, 0.05)

        # # Initialize the lateral weights to be the identity matrix
        # self.lateral_linear = nn.Linear(size, size)
        # nn.init.orthogonal_(self.lateral_linear.weight, gain=math.sqrt(2))

        self.previous_layer: Self = None  # type: ignore[assignment]
        self.next_layer: Self = None  # type: ignore[assignment]

        self.forward_act: Tensor
        self.backward_act: Tensor
        self.lateral_act: Tensor

    def init_residual_connection(self, residual_connection: ResidualConnection) -> None:
        self.residual_connections.append(residual_connection)

    def init_optimizer(self) -> None:
        self.optimizer: Optimizer
        if self.settings.model.ff_optimizer == "adam":
            self.optimizer = Adam(self.parameters(),
                                  lr=self.settings.model.ff_adam.learning_rate)
        elif self.settings.model.ff_optimizer == "rmsprop":
            params = []
            params.extend(self.forward_linear.get_params_ttt_heads())
            params.extend(self.backward_linear.get_params_ttt_heads())
            params.extend(self.lateral_linear.get_params_ttt_heads())
            self.optimizer = RMSprop(
                params,
                lr=self.settings.model.ff_rmsprop.learning_rate,
                momentum=self.settings.model.ff_rmsprop.momentum)

            params = []
            params.extend(self.forward_linear.get_params_inner_learning_rates())
            params.extend(self.backward_linear.get_params_inner_learning_rates())
            params.extend(self.lateral_linear.get_params_inner_learning_rates())
            self.optimizer_inner_learning_rates = SGD(
                params,
                lr=TTT_INNER_LEARNING_RATE_LEARNING_RATE)

        elif self.settings.model.ff_optimizer == "adadelta":
            self.optimizer = Adadelta(
                self.parameters(),
                lr=self.settings.model.ff_adadelta.learning_rate)

        self.scheduler = StepLR(
            self.optimizer, step_size=self.settings.model.lr_step_size, gamma=self.settings.model.lr_gamma)

        self.param_name_dict = {param: name for name,
                                param in self.named_parameters()}

    def train(self: Self, mode: bool = True) -> Self:
        self.training = mode
        return self

    def eval(self: Self) -> Self:
        return self.train(False)

    def _apply(self, fn):  # type: ignore
        """
        Override apply, but we don't want to apply to sibling layers as that
        will cause a stack overflow. The hidden layers are contained in a
        collection in the higher-level RecurrentFFNet. They will all get the
        apply call from there.
        """
        # Remove `previous_layer` and `next_layer` temporarily
        previous_layer = self.previous_layer
        next_layer = self.next_layer
        self.previous_layer = None
        self.next_layer = None

        # Apply `fn` to each parameter and buffer of this layer
        for param in self._parameters.values():
            if param is not None:
                # Tensors stored in modules are graph leaves, and we don't
                # want to create copy nodes, so we have to unpack the data.
                param.data = fn(param.data)
                if param._grad is not None:
                    param._grad.data = fn(param._grad.data)

        for key, buf in self._buffers.items():
            if buf is not None:
                self._buffers[key] = fn(buf)

        # Apply `fn` to submodules
        for module in self.children():
            module._apply(fn)

        # Restore `previous_layer` and `next_layer`
        self.previous_layer = previous_layer
        self.next_layer = next_layer

        return self

    def state_dict(self, *args, **kwargs):  # type: ignore
        # Temporarily unlink the previous and next layers
        previous_layer = self.previous_layer
        next_layer = self.next_layer
        self.previous_layer = None
        self.next_layer = None

        # Get the state dict without the linked layers
        state = super().state_dict(*args, **kwargs)

        # Restore the links
        self.previous_layer = previous_layer
        self.next_layer = next_layer

        return state

    def step_learning_rate(self) -> None:
        self.scheduler.step()

    def reset_activations(self, isTraining: bool) -> None:
        activations_dim = None
        if isTraining:
            activations_dim = self.train_activations_dim

            pos_activations_current = torch.zeros(
                activations_dim[0], activations_dim[1]).to(
                self.settings.device.device)
            pos_activations_previous = torch.zeros(
                activations_dim[0], activations_dim[1]).to(
                self.settings.device.device)
            self.pos_activations = Activations(
                pos_activations_current, pos_activations_previous)

            neg_activations_current = torch.zeros(
                activations_dim[0], activations_dim[1]).to(
                self.settings.device.device)
            neg_activations_previous = torch.zeros(
                activations_dim[0], activations_dim[1]).to(
                self.settings.device.device)
            self.neg_activations = Activations(
                neg_activations_current, neg_activations_previous)

            self.predict_activations = None

        else:
            activations_dim = self.test_activations_dim

            predict_activations_current = torch.zeros(
                activations_dim[0], activations_dim[1]).to(
                self.settings.device.device)
            predict_activations_previous = torch.zeros(
                activations_dim[0], activations_dim[1]).to(
                self.settings.device.device)
            self.predict_activations = Activations(
                predict_activations_current, predict_activations_previous)

            self.pos_activations = None
            self.neg_activations = None

    def advance_stored_activations(self) -> None:
        if self.pos_activations is not None:
            self.pos_activations.advance()

        if self.neg_activations is not None:
            self.neg_activations.advance()

        if self.predict_activations is not None:
            self.predict_activations.advance()

    def set_previous_layer(self, previous_layer: Self) -> None:
        self.previous_layer = previous_layer

    def set_next_layer(self, next_layer: Self) -> None:
        self.next_layer = next_layer

    # @profile(stdout=False, filename='baseline.prof',
    #          skip=Settings.new().model.skip_profiling)
    def train_layer(self,  # type: ignore[override]
                    input_data: TrainInputData,
                    label_data: TrainLabelData,
                    should_damp: bool) -> float:
        self.optimizer.zero_grad()
        self.optimizer_inner_learning_rates.zero_grad()

        pos_activations = None
        neg_activations = None
        if input_data is not None and label_data is not None:
            (pos_input, neg_input) = input_data
            (pos_labels, neg_labels) = label_data
            pos_activations = self.forward(
                ForwardMode.PositiveData, pos_input, pos_labels, should_damp)
            neg_activations = self.forward(
                ForwardMode.NegativeData, neg_input, neg_labels, should_damp)
        elif input_data is not None:
            (pos_input, neg_input) = input_data
            pos_activations = self.forward(
                ForwardMode.PositiveData, pos_input, None, should_damp)
            neg_activations = self.forward(
                ForwardMode.NegativeData, neg_input, None, should_damp)
        elif label_data is not None:
            (pos_labels, neg_labels) = label_data
            pos_activations = self.forward(
                ForwardMode.PositiveData, None, pos_labels, should_damp)
            neg_activations = self.forward(
                ForwardMode.NegativeData, None, neg_labels, should_damp)
        else:
            pos_activations = self.forward(
                ForwardMode.PositiveData, None, None, should_damp)
            neg_activations = self.forward(
                ForwardMode.NegativeData, None, None, should_damp)

        pos_badness = layer_activations_to_badness(pos_activations)
        neg_badness = layer_activations_to_badness(neg_activations)

        # Loss function equivelent to:
        # plot3d log(1 + exp(-n + 1)) + log(1 + exp(p - 1)) for n=0 to 3, p=0
        # to 3
        layer_loss: Tensor = F.softplus(torch.cat([
            (-1 * neg_badness) + self.settings.model.loss_threshold,
            pos_badness - self.settings.model.loss_threshold
        ])).mean()
        layer_loss.backward()
        # # go through all layers and collect their parameters
        # print(self.named_parameters())
        # dot = make_dot(loss, params=dict(self.named_parameters()))
        # dot.render('model_graph_outer', format='png')

        self.optimizer.step()
        self.optimizer_inner_learning_rates.step()
        return cast(float, layer_loss.item())

    # TODO: needs to be more DRY
    def forward(self, mode: ForwardMode, data: torch.Tensor, labels: torch.Tensor, should_damp: bool) -> torch.Tensor:
        """
        Propagates input data forward through the network, updating the
        activation state of the current layer based on the operating mode.

        Handles various scenarios depending on the layer configuration in the
        network (input layer, output layer, or a middle layer).

        Args:
            mode (ForwardMode enum): Indicates the type of data being propagated
            (positive, negative, or prediction).

            data (torch.Tensor or None): The input data for the layer. If
            `None`, it indicates that this layer is not the input layer.

            labels (torch.Tensor or None): The target labels for the layer. If
            `None`, it indicates that this layer is not the output layer.

            should_damp (bool): A flag to determine whether the activation
            damping should be applied.

        Returns:
            new_activation (torch.Tensor): The updated activation state of the
            layer after the forward propagation.

        Note:
            'Damping' here refers to a technique used to smoothen the changes in
            the layer activations over time. In this function, damping is
            implemented as a weighted average of the previous and the newly
            computed activations, controlled by the `self.damping_factor`.

            The function expects to receive input data and/or labels depending
            on the layer. The absence of both implies the current layer is a
            'middle' layer. If only the labels are missing, this layer is an
            'input' layer, while if only the data is missing, it's an 'output'
            layer. If both are provided, the network has only a single layer.

            All four scenarios are handled separately in the function, although
            the general procedure is similar: compute new activations based on
            the received inputs (and possibly, depending on the layer's
            position, the activations of the adjacent layers), optionally apply
            damping, update the current layer's activations, and return the new
            activations.
        """
        next_layer = self.next_layer
        previous_layer = self.previous_layer

        # Make sure assumptions aren't violated regarding layer connectivity.
        if data is None:
            assert previous_layer is not None
        if labels is None:
            assert next_layer is not None

        # Middle layer.
        new_activation: Tensor
        prev_act: Tensor = None  # type: ignore[assignment]
        if data is None and labels is None:
            next_layer_prev_timestep_activations = None
            prev_layer_prev_timestep_activations = None
            if mode == ForwardMode.PositiveData:
                next_layer_prev_timestep_activations = cast(
                    Activations, next_layer.pos_activations).previous
                prev_layer_prev_timestep_activations = cast(
                    Activations, previous_layer.pos_activations).previous
                prev_act = cast(Activations, self.pos_activations).previous
            elif mode == ForwardMode.NegativeData:
                next_layer_prev_timestep_activations = cast(
                    Activations, next_layer.neg_activations).previous
                prev_layer_prev_timestep_activations = cast(
                    Activations, previous_layer.neg_activations).previous
                prev_act = cast(Activations, self.neg_activations).previous
            elif mode == ForwardMode.PredictData:
                next_layer_prev_timestep_activations = cast(
                    Activations, next_layer.predict_activations).previous
                prev_layer_prev_timestep_activations = cast(
                    Activations, previous_layer.predict_activations).previous
                prev_act = cast(Activations, self.predict_activations).previous

            prev_layer_prev_timestep_activations = prev_layer_prev_timestep_activations
            prev_layer_stdized = standardize_layer_activations(
                prev_layer_prev_timestep_activations, self.settings.model.epsilon)

            next_layer_prev_timestep_activations = next_layer_prev_timestep_activations
            next_layer_stdized = standardize_layer_activations(
                next_layer_prev_timestep_activations, self.settings.model.epsilon)

            prev_act_stdized = standardize_layer_activations(
                prev_act, self.settings.model.epsilon)

            self.forward_act = self.forward_linear(prev_layer_stdized)
            self.backward_act = -1 * self.backward_linear(next_layer_stdized)
            self.lateral_act = self.lateral_linear(prev_act_stdized)

        # Single layer scenario. Hidden layer connected to input layer and
        # output layer.
        elif data is not None and labels is not None:
            if mode == ForwardMode.PositiveData:
                assert self.pos_activations is not None
                prev_act = cast(Activations, self.pos_activations).previous
            elif mode == ForwardMode.NegativeData:
                assert self.neg_activations is not None
                prev_act = cast(Activations, self.neg_activations).previous
            elif mode == ForwardMode.PredictData:
                assert self.predict_activations is not None
                prev_act = cast(Activations, self.predict_activations).previous

            prev_act_stdized = standardize_layer_activations(
                prev_act, self.settings.model.epsilon)

            self.forward_act = self.forward_linear(data)
            self.backward_act = -1 * self.backward_linear(labels)
            self.lateral_act = self.lateral_linear(prev_act_stdized)

        # Input layer scenario. Connected to input layer and hidden layer.
        elif data is not None:
            next_layer_prev_timestep_activations = None
            if mode == ForwardMode.PositiveData:
                next_layer_prev_timestep_activations = cast(
                    Activations, next_layer.pos_activations).previous
                prev_act = cast(Activations, self.pos_activations).previous
            elif mode == ForwardMode.NegativeData:
                next_layer_prev_timestep_activations = cast(
                    Activations, next_layer.neg_activations).previous
                prev_act = cast(Activations, self.neg_activations).previous
            elif mode == ForwardMode.PredictData:
                next_layer_prev_timestep_activations = cast(
                    Activations, next_layer.predict_activations).previous
                prev_act = cast(Activations, self.predict_activations).previous

            next_layer_prev_timestep_activations = next_layer_prev_timestep_activations
            next_layer_stdized = standardize_layer_activations(
                next_layer_prev_timestep_activations, self.settings.model.epsilon)

            prev_act_stdized = standardize_layer_activations(
                prev_act, self.settings.model.epsilon)

            self.forward_act = self.forward_linear(data)
            self.backward_act = -1 * self.backward_linear(next_layer_stdized)
            self.lateral_act = self.lateral_linear(prev_act_stdized)

        # Output layer scenario. Connected to hidden layer and output layer.
        elif labels is not None:
            prev_layer_prev_timestep_activations = None
            if mode == ForwardMode.PositiveData:
                prev_layer_prev_timestep_activations = cast(
                    Activations, previous_layer.pos_activations).previous
                prev_act = cast(Activations, self.pos_activations).previous
            elif mode == ForwardMode.NegativeData:
                prev_layer_prev_timestep_activations = cast(
                    Activations, previous_layer.neg_activations).previous
                prev_act = cast(Activations, self.neg_activations).previous
            elif mode == ForwardMode.PredictData:
                prev_layer_prev_timestep_activations = cast(
                    Activations, previous_layer.predict_activations).previous
                prev_act = cast(Activations, self.predict_activations).previous

            prev_layer_prev_timestep_activations = prev_layer_prev_timestep_activations
            prev_layer_stdized = standardize_layer_activations(
                prev_layer_prev_timestep_activations, self.settings.model.epsilon)

            prev_act_stdized = standardize_layer_activations(
                prev_act, self.settings.model.epsilon)

            self.forward_act = self.forward_linear(prev_layer_stdized)
            self.backward_act = -1 * self.backward_linear(labels)
            self.lateral_act = self.lateral_linear(prev_act_stdized)

        # self.forward_act = self.forward_dropout(self.forward_act)
        # self.backward_act = self.backward_dropout(self.backward_act)
        # self.lateral_act = self.lateral_dropout(self.lateral_act)

        summation_act = self.forward_act + self.backward_act + self.lateral_act

        # for residual_connection in self.residual_connections:
        #     summation_act = summation_act + residual_connection.forward(mode)

        new_activation = F.leaky_relu(summation_act)
        # new_activation = summation_act

        if should_damp:
            old_activation = new_activation
            new_activation = (1 - self.damping_factor) * \
                prev_act + self.damping_factor * old_activation

        if mode == ForwardMode.PositiveData:
            assert self.pos_activations is not None
            self.pos_activations.current = new_activation.detach()
            self.pos_activations.current.requires_grad = False
        elif mode == ForwardMode.NegativeData:
            assert self.neg_activations is not None
            self.neg_activations.current = new_activation.detach()
            self.neg_activations.current.requires_grad = False
        elif mode == ForwardMode.PredictData:
            assert self.predict_activations is not None
            self.predict_activations.current = new_activation.detach()
            self.predict_activations.current.requires_grad = False

        return new_activation<|MERGE_RESOLUTION|>--- conflicted
+++ resolved
@@ -9,13 +9,9 @@
 from torch.nn import functional as F
 from torch.optim import RMSprop, Adam, Adadelta, Optimizer, SGD
 from torch.optim.lr_scheduler import StepLR
-<<<<<<< HEAD
-from profilehooks import profile # type: ignore
-=======
 from profilehooks import profile
+
 from RecurrentFF.model.ttt import INPUT_DIM, LOW_PASS_FILTER_DIM, TTT_BASE_INNER_LEARNING_RATE, TTT_INNER_LEARNING_RATE_LEARNING_RATE, TTTModel
->>>>>>> 893e98a9
-
 from RecurrentFF.util import (
     Activations,
     ForwardMode,
@@ -253,19 +249,13 @@
         self.backward_dropout = nn.Dropout(p=self.settings.model.dropout)
         self.lateral_dropout = nn.Dropout(p=self.settings.model.dropout)
 
-<<<<<<< HEAD
         self.generative_linear = nn.Linear(size, settings.data_config.data_size + settings.data_config.num_classes)
         nn.init.kaiming_uniform_(
             self.generative_linear.weight, nonlinearity='relu')
 
-        self.forward_linear = nn.Linear(prev_size, size)
-        nn.init.kaiming_uniform_(
-            self.forward_linear.weight, nonlinearity='relu')
-=======
         self.forward_linear = TTTModel(
             num_layers=1, filter_dim=LOW_PASS_FILTER_DIM, embedding_dim=prev_size, output_dim=self.size,
             ttt_base_inner_learning_rate=TTT_BASE_INNER_LEARNING_RATE)
->>>>>>> 893e98a9
 
         self.backward_linear = TTTModel(
             num_layers=1, filter_dim=LOW_PASS_FILTER_DIM, embedding_dim=next_size, output_dim=self.size,
