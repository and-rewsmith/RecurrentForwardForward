import math

import torch
from torch import nn
from torch.nn import Module
from torch.nn import functional as F
from torch.optim import RMSprop, Adam, Adadelta, SGD
from torch.optim.lr_scheduler import StepLR

from RecurrentFF.util import (
    Activations,
    ForwardMode,
    layer_activations_to_badness,
    standardize_layer_activations,
)
from RecurrentFF.settings import (
    Settings,
)


def custom_load_state_dict(self, state_dict, strict=True):
    # This function is a replication of the original PyTorch load_state_dict logic
    # with a check to prevent infinite recursion through the linked layers.
    def load(module, prefix=''):
        local_metadata = {} if metadata is None else metadata.get(
            prefix[:-1], {})
        module._load_from_state_dict(
            state_dict,
            prefix,
            local_metadata,
            True,
            missing_keys,
            unexpected_keys,
            error_msgs)
        for name, child in module._modules.items():
            # Check to prevent infinite recursion
            if name not in ['previous_layer', 'next_layer']:
                if child is not None:
                    load(child, prefix + name + '.')

    missing_keys = []
    unexpected_keys = []
    error_msgs = []

    # The original function uses _IncompatibleKeys to track this, but for simplicity
    # we'll just use two lists and construct it at the end if needed.

    metadata = getattr(state_dict, '_metadata', None)
    load(self)

    if strict:
        if len(unexpected_keys) > 0:
            error_msgs.insert(0, 'Unexpected key(s) in state_dict: {}. '.format(
                ', '.join('"{}"'.format(k) for k in unexpected_keys)))
        if len(missing_keys) > 0:
            error_msgs.insert(0, 'Missing key(s) in state_dict: {}. '.format(
                ', '.join('"{}"'.format(k) for k in missing_keys)))

    if len(error_msgs) > 0:
        raise RuntimeError(
            'Error(s) in loading state_dict:\n\t{}'.format(
                '\n\t'.join(error_msgs)))

    return self


def amplified_initialization(layer: nn.Linear, amplification_factor=3.0):
    """Amplified initialization for Linear layers."""
    # Get the number of input features
    n = layer.in_features
    # Compute the standard deviation for He initialization
    std = (2.0 / n) ** 0.5
    # Amplify the standard deviation
    amplified_std = std * amplification_factor
    # Initialize weights with amplified standard deviation
    nn.init.normal_(layer.weight, mean=0, std=amplified_std)


def perturbed_identity_init(weight, scale=0.05):
    identity = torch.eye(weight.shape[0], weight.shape[1]).to(weight.device)
    random_perturbation = torch.randn_like(weight) * scale
    weight.data = identity + random_perturbation


def _custom_init(weight, settings, gain=1):
    # Initialize with orthogonal matrix
    nn.init.orthogonal_(weight, gain=gain)

    # Initialize with identity matrix
    identity = torch.eye(weight.shape[0], weight.shape[1])

    # Ensure identity matrix is on the same device as weight
    identity = identity

    # Combine the orthogonal and identity matrices
    weight.data = 0.7 * weight.data + 0.7 * identity


class HiddenLayer(nn.Module):
    """
    A HiddenLayer class for a novel Forward-Forward Recurrent Network, with
    inspiration drawn from Boltzmann Machines and Noise Contrastive Estimation.
    This network design is characterized by two distinct forward passes, each
    with specific objectives: one is dedicated to processing positive ("real")
    data with the aim of lowering the 'badness' across every hidden layer,
    while the other is tasked with processing negative data and adjusting the
    weights to increase the 'badness' metric.

    The HiddenLayer is essentially a node within this network, with possible
    connections to both preceding and succeeding layers, depending on its
    specific location within the network architecture. The first layer in this
    setup is connected directly to the input data, and the last layer maintains
    a connection to the output data. The intermediate layers establish a link to
    both their previous and next layers, if available.

    In each HiddenLayer, a forward linear transformation and a backward linear
    transformation are defined. The forward transformation is applied to the
    activations from the previous layer, while the backward transformation is
    applied to the activations of the subsequent layer. The forward
    transformation helps in propagating the data through the network, and the
    backward transformation is key in the learning process where it aids in the
    adjustment of weights based on the output or next layer's activations.
    """

    setattr(Module, "load_state_dict", custom_load_state_dict)

    def __init__(
            self,
            settings: Settings,
            train_batch_size,
            test_batch_size,
            prev_size,
            size,
            next_size,
            damping_factor):
        super(HiddenLayer, self).__init__()

        self.settings = settings

        self.train_activations_dim = (train_batch_size, size)
        self.test_activations_dim = (test_batch_size, size)

        self.damping_factor = damping_factor

        self.pos_activations = None
        self.neg_activations = None
        self.predict_activations = None
        self.reset_activations(True)

        self.forward_linear = nn.Linear(prev_size, size)
        nn.init.kaiming_uniform_(
            self.forward_linear.weight, nonlinearity='relu')

        self.backward_linear = nn.Linear(next_size, size)

        if next_size == self.settings.data_config.num_classes:
            amplified_initialization(self.backward_linear, 3.0)
        else:
            nn.init.uniform_(self.backward_linear.weight, -0.05, 0.05)

        # Initialize the lateral weights to be the identity matrix
        self.lateral_linear = nn.Linear(size, size)
<<<<<<< HEAD
        _custom_init(self.lateral_linear.weight, self.settings)
=======
        # perturbed_identity_init(self.lateral_linear.weight)
        _custom_init(self.lateral_linear.weight, settings)
>>>>>>> 0738de97
        self.lateral_linear = torch.nn.utils.parametrizations.spectral_norm(
            self.lateral_linear)

        self.previous_layer = None
        self.next_layer = None

        if self.settings.model.ff_optimizer == "adam":
            self.optimizer = Adam(self.parameters(),
                                  lr=self.settings.model.ff_adam.learning_rate)
        elif self.settings.model.ff_optimizer == "rmsprop":
            self.optimizer = RMSprop(
                self.parameters(),
                lr=self.settings.model.ff_rmsprop.learning_rate,
                momentum=self.settings.model.ff_rmsprop.momentum)
            self.scheduler = StepLR(self.optimizer, step_size=20, gamma=0.9)
        elif self.settings.model.ff_optimizer == "adadelta":
            self.optimizer = Adadelta(
                self.parameters(),
                lr=self.settings.model.ff_adadelta.learning_rate)

        self.param_name_dict = {param: name for name,
                                param in self.named_parameters()}

        l2_max = 0
        max_expected_loss = 4
        percentage_contribution_to_loss = 0.001
        for param in self.param_name_dict:
            if "forward" in self.param_name_dict[param] and "weight" in self.param_name_dict[param]:
                l2_max += torch.norm(param).item()
            elif "backward" in self.param_name_dict[param] and "weight" in self.param_name_dict[param]:
                l2_max += torch.norm(param).item()

        # for param in self.param_name_dict:
        #     if "weight" in self.param_name_dict["lateral_linear.parametrizations.weight.original"]:
        #         l2_max += param.abs().sum() ** 2
        self.lambda_l2 = (percentage_contribution_to_loss *
                          max_expected_loss / l2_max)

    def step_learning_rate(self):
        # self.scheduler.step()
        pass

    def _apply(self, fn):
        """
        Override apply, but we don't want to apply to sibling layers as that
        will cause a stack overflow. The hidden layers are contained in a
        collection in the higher-level RecurrentFFNet. They will all get the
        apply call from there.
        """
        # Remove `previous_layer` and `next_layer` temporarily
        previous_layer = self.previous_layer
        next_layer = self.next_layer
        self.previous_layer = None
        self.next_layer = None

        # Apply `fn` to each parameter and buffer of this layer
        for param in self._parameters.values():
            if param is not None:
                # Tensors stored in modules are graph leaves, and we don't
                # want to create copy nodes, so we have to unpack the data.
                param.data = fn(param.data)
                if param._grad is not None:
                    param._grad.data = fn(param._grad.data)

        for key, buf in self._buffers.items():
            if buf is not None:
                self._buffers[key] = fn(buf)

        # Apply `fn` to submodules
        for module in self.children():
            module._apply(fn)

        # Restore `previous_layer` and `next_layer`
        self.previous_layer = previous_layer
        self.next_layer = next_layer

        return self

    def state_dict(self, *args, **kwargs):
        # Temporarily unlink the previous and next layers
        previous_layer = self.previous_layer
        next_layer = self.next_layer
        self.previous_layer = None
        self.next_layer = None

        # Get the state dict without the linked layers
        state = super().state_dict(*args, **kwargs)

        # Restore the links
        self.previous_layer = previous_layer
        self.next_layer = next_layer

        return state

    def reset_activations(self, isTraining):
        activations_dim = None
        if isTraining:
            activations_dim = self.train_activations_dim

            pos_activations_current = torch.zeros(
                activations_dim[0], activations_dim[1]).to(
                self.settings.device.device)
            pos_activations_previous = torch.zeros(
                activations_dim[0], activations_dim[1]).to(
                self.settings.device.device)
            self.pos_activations = Activations(
                pos_activations_current, pos_activations_previous)

            neg_activations_current = torch.zeros(
                activations_dim[0], activations_dim[1]).to(
                self.settings.device.device)
            neg_activations_previous = torch.zeros(
                activations_dim[0], activations_dim[1]).to(
                self.settings.device.device)
            self.neg_activations = Activations(
                neg_activations_current, neg_activations_previous)

            self.predict_activations = None

        else:
            activations_dim = self.test_activations_dim

            predict_activations_current = torch.zeros(
                activations_dim[0], activations_dim[1]).to(
                self.settings.device.device)
            predict_activations_previous = torch.zeros(
                activations_dim[0], activations_dim[1]).to(
                self.settings.device.device)
            self.predict_activations = Activations(
                predict_activations_current, predict_activations_previous)

            self.pos_activations = None
            self.neg_activations = None

    def advance_stored_activations(self):
        if self.pos_activations is not None:
            self.pos_activations.advance()

        if self.neg_activations is not None:
            self.neg_activations.advance()

        if self.predict_activations is not None:
            self.predict_activations.advance()

    def set_previous_layer(self, previous_layer):
        self.previous_layer = previous_layer

    def set_next_layer(self, next_layer):
        self.next_layer = next_layer

    def train(self, input_data, label_data, should_damp):
        self.optimizer.zero_grad()

        pos_activations = None
        neg_activations = None
        if input_data is not None and label_data is not None:
            (pos_input, neg_input) = input_data
            (pos_labels, neg_labels) = label_data
            pos_activations = self.forward(
                ForwardMode.PositiveData, pos_input, pos_labels, should_damp)
            neg_activations = self.forward(
                ForwardMode.NegativeData, neg_input, neg_labels, should_damp)
        elif input_data is not None:
            (pos_input, neg_input) = input_data
            pos_activations = self.forward(
                ForwardMode.PositiveData, pos_input, None, should_damp)
            neg_activations = self.forward(
                ForwardMode.NegativeData, neg_input, None, should_damp)
        elif label_data is not None:
            (pos_labels, neg_labels) = label_data
            pos_activations = self.forward(
                ForwardMode.PositiveData, None, pos_labels, should_damp)
            neg_activations = self.forward(
                ForwardMode.NegativeData, None, neg_labels, should_damp)
        else:
            pos_activations = self.forward(
                ForwardMode.PositiveData, None, None, should_damp)
            neg_activations = self.forward(
                ForwardMode.NegativeData, None, None, should_damp)

        pos_badness = layer_activations_to_badness(pos_activations)
        neg_badness = layer_activations_to_badness(neg_activations)

        l2_penalty = 0
        for param in self.param_name_dict:
            if "forward" in self.param_name_dict[param] and "weight" in self.param_name_dict[param]:
                l2_penalty += torch.norm(param)
            elif "backward" in self.param_name_dict[param] and "weight" in self.param_name_dict[param]:
                l2_penalty += torch.norm(param)

        # torch.sum(torch.stack([torch.abs(
        #     p).sum() for p, name in self.param_name_dict.items() if "weight" in name]))

        # Loss function equivelent to:
        # plot3d log(1 + exp(-n + 1)) + log(1 + exp(p - 1)) for n=0 to 3, p=0
        # to 3
        layer_loss = F.softplus(torch.cat([
            (-1 * neg_badness) + self.settings.model.loss_threshold,
            pos_badness - self.settings.model.loss_threshold
        ])).mean()
        total_loss = layer_loss + self.lambda_l2 * l2_penalty
        total_loss.backward()

        self.optimizer.step()
        return layer_loss

    def forward(self, mode, data, labels, should_damp):
        """
        Propagates input data forward through the network, updating the
        activation state of the current layer based on the operating mode.

        Handles various scenarios depending on the layer configuration in the
        network (input layer, output layer, or a middle layer).

        Args:
            mode (ForwardMode enum): Indicates the type of data being propagated
            (positive, negative, or prediction).

            data (torch.Tensor or None): The input data for the layer. If
            `None`, it indicates that this layer is not the input layer.

            labels (torch.Tensor or None): The target labels for the layer. If
            `None`, it indicates that this layer is not the output layer.

            should_damp (bool): A flag to determine whether the activation
            damping should be applied.

        Returns:
            new_activation (torch.Tensor): The updated activation state of the
            layer after the forward propagation.

        Note:
            'Damping' here refers to a technique used to smoothen the changes in
            the layer activations over time. In this function, damping is
            implemented as a weighted average of the previous and the newly
            computed activations, controlled by the `self.damping_factor`.

            The function expects to receive input data and/or labels depending
            on the layer. The absence of both implies the current layer is a
            'middle' layer. If only the labels are missing, this layer is an
            'input' layer, while if only the data is missing, it's an 'output'
            layer. If both are provided, the network has only a single layer.

            All four scenarios are handled separately in the function, although
            the general procedure is similar: compute new activations based on
            the received inputs (and possibly, depending on the layer's
            position, the activations of the adjacent layers), optionally apply
            damping, update the current layer's activations, and return the new
            activations.
        """
        next_layer = self.next_layer
        previous_layer = self.previous_layer

        # Make sure assumptions aren't violated regarding layer connectivity.
        if data is None:
            assert previous_layer is not None
        if labels is None:
            assert next_layer is not None

        # Middle layer.
        new_activation = None
        if data is None and labels is None:
            next_layer_prev_timestep_activations = None
            prev_layer_prev_timestep_activations = None
            prev_act = None
            if mode == ForwardMode.PositiveData:
                next_layer_prev_timestep_activations = next_layer.pos_activations.previous
                prev_layer_prev_timestep_activations = previous_layer.pos_activations.previous
                prev_act = self.pos_activations.previous
            elif mode == ForwardMode.NegativeData:
                next_layer_prev_timestep_activations = next_layer.neg_activations.previous
                prev_layer_prev_timestep_activations = previous_layer.neg_activations.previous
                prev_act = self.neg_activations.previous
            elif mode == ForwardMode.PredictData:
                next_layer_prev_timestep_activations = next_layer.predict_activations.previous
                prev_layer_prev_timestep_activations = previous_layer.predict_activations.previous
                prev_act = self.predict_activations.previous

            prev_layer_prev_timestep_activations = prev_layer_prev_timestep_activations.detach()
            prev_layer_stdized = standardize_layer_activations(
                prev_layer_prev_timestep_activations, self.settings.model.epsilon)

            next_layer_prev_timestep_activations = next_layer_prev_timestep_activations.detach()
            next_layer_stdized = standardize_layer_activations(
                next_layer_prev_timestep_activations, self.settings.model.epsilon)

            prev_act = prev_act.detach()
            prev_act_stdized = standardize_layer_activations(
                prev_act, self.settings.model.epsilon)

            forward = F.linear(
                prev_layer_stdized,
                self.forward_linear.weight)
            backward = -1 * F.linear(
                next_layer_stdized,
                self.backward_linear.weight)
            lateral = F.linear(
                prev_act_stdized,
                self.lateral_linear.weight)

            self.forward_act = forward
            self.backward_act = backward
            self.lateral_act = lateral

            new_activation = F.leaky_relu(forward + backward + lateral)
            new_activation = torch.clamp(new_activation, min=-5, max=5)
            # print(
            #     f"no relu: {(forward + backward + lateral).flatten().mean()}")
            # print(f"relu: {new_activation.flatten().mean()}")

            if should_damp:
                old_activation = new_activation
                new_activation = (1 - self.damping_factor) * \
                    prev_act + self.damping_factor * old_activation

        # Single layer scenario. Hidden layer connected to input layer and
        # output layer.
        elif data is not None and labels is not None:
            prev_act = None
            if mode == ForwardMode.PositiveData:
                prev_act = self.pos_activations.previous
            elif mode == ForwardMode.NegativeData:
                prev_act = self.neg_activations.previous
            elif mode == ForwardMode.PredictData:
                prev_act = self.predict_activations.previous

            prev_act = prev_act.detach()
            prev_act_stdized = standardize_layer_activations(
                prev_act, self.settings.model.epsilon)

            forward = F.linear(
                data,
                self.forward_linear.weight)
            backward = -1 * F.linear(
                labels,
                self.backward_linear.weight)
            lateral = F.linear(
                prev_act_stdized,
                self.lateral_linear.weight)

            self.forward_act = forward
            self.backward_act = backward
            self.lateral_act = lateral

            new_activation = F.leaky_relu(forward + backward + lateral)
            new_activation = torch.clamp(new_activation, min=-5, max=5)

            if should_damp:
                old_activation = new_activation
                new_activation = (1 - self.damping_factor) * \
                    prev_act + self.damping_factor * old_activation

        # Input layer scenario. Connected to input layer and hidden layer.
        elif data is not None:
            prev_act = None
            next_layer_prev_timestep_activations = None
            if mode == ForwardMode.PositiveData:
                next_layer_prev_timestep_activations = next_layer.pos_activations.previous
                prev_act = self.pos_activations.previous
            elif mode == ForwardMode.NegativeData:
                next_layer_prev_timestep_activations = next_layer.neg_activations.previous
                prev_act = self.neg_activations.previous
            elif mode == ForwardMode.PredictData:
                next_layer_prev_timestep_activations = next_layer.predict_activations.previous
                prev_act = self.predict_activations.previous

            next_layer_prev_timestep_activations = next_layer_prev_timestep_activations.detach()
            next_layer_stdized = standardize_layer_activations(
                next_layer_prev_timestep_activations, self.settings.model.epsilon)

            prev_act = prev_act.detach()
            prev_act_stdized = standardize_layer_activations(
                prev_act, self.settings.model.epsilon)

            forward = F.linear(
                data,
                self.forward_linear.weight)
            backward = -1 * F.linear(
                next_layer_stdized,
                self.backward_linear.weight)
            lateral = F.linear(
                prev_act_stdized,
                self.lateral_linear.weight)

            self.forward_act = forward
            self.backward_act = backward
            self.lateral_act = lateral

            new_activation = F.leaky_relu(forward + backward + lateral)
            new_activation = torch.clamp(new_activation, min=-5, max=5)

            if should_damp:
                old_activation = new_activation
                new_activation = (1 - self.damping_factor) * \
                    prev_act + self.damping_factor * old_activation

        # Output layer scenario. Connected to hidden layer and output layer.
        elif labels is not None:
            prev_layer_prev_timestep_activations = None
            prev_act = None
            if mode == ForwardMode.PositiveData:
                prev_layer_prev_timestep_activations = previous_layer.pos_activations.previous
                prev_act = self.pos_activations.previous
            elif mode == ForwardMode.NegativeData:
                prev_layer_prev_timestep_activations = previous_layer.neg_activations.previous
                prev_act = self.neg_activations.previous
            elif mode == ForwardMode.PredictData:
                prev_layer_prev_timestep_activations = previous_layer.predict_activations.previous
                prev_act = self.predict_activations.previous

            prev_layer_prev_timestep_activations = prev_layer_prev_timestep_activations.detach()
            prev_layer_stdized = standardize_layer_activations(
                prev_layer_prev_timestep_activations, self.settings.model.epsilon)

            prev_act = prev_act.detach()
            prev_act_stdized = standardize_layer_activations(
                prev_act, self.settings.model.epsilon)

            forward = F.linear(
                prev_layer_stdized,
                self.forward_linear.weight)
            backward = -1 * F.linear(
                labels,
                self.backward_linear.weight)
            lateral = F.linear(
                prev_act_stdized,
                self.lateral_linear.weight)

            self.forward_act = forward
            self.backward_act = backward
            self.lateral_act = lateral

            new_activation = F.leaky_relu(forward + backward + lateral)
            new_activation = torch.clamp(new_activation, min=-5, max=5)

            if should_damp:
                old_activation = new_activation
                new_activation = (1 - self.damping_factor) * \
                    prev_act + self.damping_factor * old_activation

        if mode == ForwardMode.PositiveData:
            self.pos_activations.current = new_activation
        elif mode == ForwardMode.NegativeData:
            self.neg_activations.current = new_activation
        elif mode == ForwardMode.PredictData:
            self.predict_activations.current = new_activation

        return new_activation<|MERGE_RESOLUTION|>--- conflicted
+++ resolved
@@ -160,12 +160,8 @@
 
         # Initialize the lateral weights to be the identity matrix
         self.lateral_linear = nn.Linear(size, size)
-<<<<<<< HEAD
-        _custom_init(self.lateral_linear.weight, self.settings)
-=======
         # perturbed_identity_init(self.lateral_linear.weight)
         _custom_init(self.lateral_linear.weight, settings)
->>>>>>> 0738de97
         self.lateral_linear = torch.nn.utils.parametrizations.spectral_norm(
             self.lateral_linear)
 
