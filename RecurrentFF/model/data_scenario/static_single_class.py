--- conflicted
+++ resolved
@@ -408,7 +408,6 @@
             if limit_batches is not None and batch == limit_batches:
                 break
 
-<<<<<<< HEAD
             data, labels = test_data
             data = data.to(self.settings.device.device)
             labels = labels.to(self.settings.device.device)
@@ -446,26 +445,6 @@
             # generative_input = generative_input.detach()
 
             self.inner_layers.reset_activations(True)
-=======
-        data, labels = test_data
-        data = data.to(self.settings.device.device)
-        labels = labels.to(self.settings.device.device)
-
-        if write_activations:
-            activity_tracker.reinitialize(data, labels)
-
-        # since this is static singleclass we can use the first frame
-        # for the label
-        labels = labels[0]
-
-        iterations = data.shape[0]
-
-        all_labels_badness = []
-
-        # evaluate badness for each possible label
-        for label in range(self.settings.data_config.num_classes):
-            self.inner_layers.reset_activations(not is_test_set)
->>>>>>> 893e98a9
 
             upper_clamped_tensor = self.get_preinit_upper_clamped_tensor(
                 (data.shape[1], self.settings.data_config.num_classes))
@@ -473,37 +452,15 @@
             for _preinit_step in range(
                     0, self.settings.model.prelabel_timesteps):
                 self.inner_layers.advance_layers_forward(
-<<<<<<< HEAD
                     ForwardMode.PositiveData, data[0], upper_clamped_tensor, False)
                 self.inner_layers.advance_layers_forward(
                     ForwardMode.NegativeData, data[0], upper_clamped_tensor, False)
                 
-=======
-                    forward_mode, data[0], upper_clamped_tensor, False)
+
                 if write_activations:
                     activity_tracker.track_partial_activations(
                         self.inner_layers)
 
-            one_hot_labels = torch.zeros(
-                data.shape[1],
-                self.settings.data_config.num_classes,
-                device=self.settings.device.device)
-            one_hot_labels[:, label] = 1.0
-
-            lower_iteration_threshold = iterations // 2 - \
-                iterations // 10
-            upper_iteration_threshold = iterations // 2 + \
-                iterations // 10
-            badnesses = []
-            for iteration in range(0, iterations):
-                self.inner_layers.advance_layers_forward(
-                    forward_mode, data[iteration], one_hot_labels, True)
->>>>>>> 893e98a9
-                if write_activations:
-                    activity_tracker.track_partial_activations(
-                        self.inner_layers)
-
-<<<<<<< HEAD
             # one_hot_labels = torch.zeros(
             #     data.shape[1],
             #     self.settings.data_config.num_classes,
@@ -633,55 +590,6 @@
             # correct = (predicted_labels == labels).sum().item()
 
             # accuracy_contexts.append((correct, total))
-=======
-                if iteration >= lower_iteration_threshold and iteration <= upper_iteration_threshold:
-                    layer_badnesses = []
-                    for layer in self.inner_layers:
-                        activations = cast(Activations, layer.pos_activations).current \
-                            if forward_mode == ForwardMode.PositiveData \
-                            else cast(Activations, layer.predict_activations).current
-
-                        layer_badnesses.append(
-                            layer_activations_to_badness(
-                                activations))
-
-                    badnesses.append(torch.stack(
-                        layer_badnesses, dim=1))
-
-            if write_activations:
-                activity_tracker.cut_activations()
-
-            # tensor of shape (batch_size, iterations, num_layers)
-            badnesses_stacked = torch.stack(badnesses, dim=1)
-            badnesses_mean_over_iterations = badnesses_stacked.mean(
-                dim=1)
-            badness_mean_over_layers = badnesses_mean_over_iterations.mean(
-                dim=1)
-
-            logging.debug("Badness for prediction" + " " +
-                          str(label) + ": " + str(badness_mean_over_layers))
-            all_labels_badness.append(badness_mean_over_layers)
-
-        all_labels_badness_stacked = torch.stack(
-            all_labels_badness, dim=1)
-
-        # select the label with the maximum badness
-        predicted_labels = torch.argmin(
-            all_labels_badness_stacked, dim=1)
-        if write_activations:
-            anti_predictions = torch.argmax(
-                all_labels_badness_stacked, dim=1)
-            activity_tracker.filter_and_persist(
-                predicted_labels, anti_predictions, labels)
-
-        logging.debug("Predicted labels: " + str(predicted_labels))
-        logging.debug("Actual labels: " + str(labels))
-
-        total = data.size(1)
-        correct = (predicted_labels == labels).sum().item()
-
-        accuracy_contexts.append((correct, total))
->>>>>>> 893e98a9
 
         total_correct = sum(correct for correct, _total in accuracy_contexts)
         total_submissions = sum(
